--- conflicted
+++ resolved
@@ -42,22 +42,6 @@
     parsed: z.array(ParsedPriceUpdate).nullish(),
   })
   .passthrough();
-<<<<<<< HEAD
-const ParsedPublisherCap = z.object({
-  publisher: z.string(),
-  cap: z.number().int(),
-});
-
-const PublisherCaps = z.object({
-  binary: BinaryUpdate,
-  parsed: z
-    .object({
-      publisher_stake_caps: z.array(ParsedPublisherCap),
-    })
-    .array()
-    .nullish(),
-});
-=======
 const ParsedPublisherStakeCap = z
   .object({ cap: z.number().int().gte(0), publisher: z.string() })
   .passthrough();
@@ -70,7 +54,6 @@
     parsed: z.array(ParsedPublisherStakeCapsUpdate).nullish(),
   })
   .passthrough();
->>>>>>> 91568a55
 
 export const schemas = {
   AssetType,
@@ -84,13 +67,9 @@
   RpcPriceFeedMetadataV2,
   ParsedPriceUpdate,
   PriceUpdate,
-<<<<<<< HEAD
-  PublisherCaps,
-=======
   ParsedPublisherStakeCap,
   ParsedPublisherStakeCapsUpdate,
   LatestPublisherStakeCapsUpdateDataResponse,
->>>>>>> 91568a55
 };
 
 const endpoints = makeApi([
@@ -250,11 +229,7 @@
         schema: z.boolean().optional(),
       },
     ],
-<<<<<<< HEAD
-    response: z.array(PublisherCaps),
-=======
     response: LatestPublisherStakeCapsUpdateDataResponse,
->>>>>>> 91568a55
   },
 ]);
 
